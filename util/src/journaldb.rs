--- conflicted
+++ resolved
@@ -25,14 +25,10 @@
 use std::env;
 
 /// Implementation of the HashDB trait for a disk-backed database with a memory overlay
-<<<<<<< HEAD
 /// and, possibly, latent-removal semantics.
 ///
 /// If `journal_overlay` is `None`, then it behaves exactly like OverlayDB. If not it behaves
 /// differently:
-=======
-/// and latent-removal semantics.
->>>>>>> 9780897f
 ///
 /// Like OverlayDB, there is a memory overlay; `commit()` must be called in order to 
 /// write operations out to disk. Unlike OverlayDB, `remove()` operations do not take effect
@@ -50,17 +46,17 @@
 /// data nodes that go out of history scope and must be written to disk.
 ///
 /// Commit workflow:
-/// Create a new journal record from the transaction overlay.
-/// Inseart each node from the transaction overlay into the History overlay increasing reference
+/// 1. Create a new journal record from the transaction overlay.
+/// 2. Inseart each node from the transaction overlay into the History overlay increasing reference
 /// count if it is already there. Note that the reference counting is managed by `MemoryDB`
-/// Clear the transaction overlay.
-/// For a canonical journal record that becomes ancient inserts its insertions into the disk DB
-/// For each journal record that goes out of the history scope (becomes ancient) remove its
+/// 3. Clear the transaction overlay.
+/// 4. For a canonical journal record that becomes ancient inserts its insertions into the disk DB
+/// 5. For each journal record that goes out of the history scope (becomes ancient) remove its
 /// insertions from the history overlay, decreasing the reference counter and removing entry if 
 /// if reaches zero.
-/// For a canonical journal record that becomes ancient delete its removals from the disk only if 
+/// 6. For a canonical journal record that becomes ancient delete its removals from the disk only if 
 /// the removed key is not present in the history overlay.
-/// Delete ancient record from memory and disk.
+/// 7. Delete ancient record from memory and disk.
 /// 
 pub struct JournalDB {
 	transaction_overlay: MemoryDB,
@@ -70,13 +66,11 @@
 
 struct JournalOverlay {
 	backing_overlay: MemoryDB,
-	journal: VecDeque<JournalEntry>
+	journal: HashMap<u64, Vec<JournalEntry>>
 }
 
 struct JournalEntry {
 	id: H256,
-	index: usize,
-	era: u64,
 	insertions: Vec<H256>,
 	deletions: Vec<H256>,
 }
@@ -196,172 +190,15 @@
 		Ok(ret as u32)
 	}
 
-	fn morph_key(key: &H256, index: u8) -> Bytes {
-		let mut ret = key.bytes().to_owned();
-		ret.push(index);
-		ret
-	}
-
-	// The next three are valid only as long as there is an insert operation of `key` in the journal.
-	fn set_already_in(batch: &DBTransaction, key: &H256) { batch.put(&Self::morph_key(key, 0), &[1u8]).expect("Low-level database error. Some issue with your hard disk?"); }
-	fn reset_already_in(batch: &DBTransaction, key: &H256) { batch.delete(&Self::morph_key(key, 0)).expect("Low-level database error. Some issue with your hard disk?"); }
-	fn is_already_in(backing: &Database, key: &H256) -> bool {
-		backing.get(&Self::morph_key(key, 0)).expect("Low-level database error. Some issue with your hard disk?").is_some()
-	}
-
-	fn insert_keys(inserts: &Vec<(H256, Bytes)>, backing: &Database, counters: &mut HashMap<H256, i32>, batch: &DBTransaction) {
-		for &(ref h, ref d) in inserts {
-			if let Some(c) = counters.get_mut(h) {
-				// already counting. increment.
-				*c += 1;
-				continue;
-			}
-
-			// this is the first entry for this node in the journal.
-			if backing.get(&h.bytes()).expect("Low-level database error. Some issue with your hard disk?").is_some() {
-				// already in the backing DB. start counting, and remember it was already in.
-				Self::set_already_in(batch, &h);
-				counters.insert(h.clone(), 1);
-				continue;
-			}
-
-			// Gets removed when a key leaves the journal, so should never be set when we're placing a new key.
-			//Self::reset_already_in(&h);
-			assert!(!Self::is_already_in(backing, &h));
-			batch.put(&h.bytes(), d).expect("Low-level database error. Some issue with your hard disk?");
-		}
-	}
-
-	fn replay_keys(inserts: &Vec<H256>, backing: &Database, counters: &mut HashMap<H256, i32>) {
-		trace!("replay_keys: inserts={:?}, counters={:?}", inserts, counters);
-		for h in inserts {
-			if let Some(c) = counters.get_mut(h) {
-				// already counting. increment.
-				*c += 1;
-				continue;
-			}
-
-			// this is the first entry for this node in the journal.
-			// it is initialised to 1 if it was already in.
-			if Self::is_already_in(backing, h) {
-				trace!("replace_keys: Key {} was already in!", h);
-				counters.insert(h.clone(), 1);
-			}
-		}
-		trace!("replay_keys: (end) counters={:?}", counters);
-	}
-
-	fn kill_keys(deletes: Vec<H256>, counters: &mut HashMap<H256, i32>, batch: &DBTransaction) {
-		for h in deletes.into_iter() {
-			let mut n: Option<i32> = None;
-			if let Some(c) = counters.get_mut(&h) {
-				if *c > 1 {
-					*c -= 1;
-					continue;
-				} else {
-					n = Some(*c);
-				}
-			}
-			match &n {
-				&Some(i) if i == 1 => {
-					counters.remove(&h);
-					Self::reset_already_in(batch, &h);
-				}
-				&None => {
-					// Gets removed when moving from 1 to 0 additional refs. Should never be here at 0 additional refs.
-					//assert!(!Self::is_already_in(db, &h));
-					batch.delete(&h.bytes()).expect("Low-level database error. Some issue with your hard disk?");
-				}
-				_ => panic!("Invalid value in counters: {:?}", n),
-			}
-		}
-	}
-
 	/// Commit all recent insert operations and historical removals from the old era
 	/// to the backing database.
-<<<<<<< HEAD
 	fn commit_with_overlay(&mut self, now: u64, id: &H256, end: Option<(u64, H256)>) -> Result<u32, UtilError> {
 		// record new commit's details.
 		trace!("commit: #{} ({}), end era: {:?}", now, id, end);
 		let mut journal_overlay = self.journal_overlay.as_mut().unwrap().write().unwrap();
-=======
-	fn commit_with_counters(&mut self, now: u64, id: &H256, end: Option<(u64, H256)>) -> Result<u32, UtilError> {
-		// journal format: 
-		// [era, 0] => [ id, [insert_0, ...], [remove_0, ...] ]
-		// [era, 1] => [ id, [insert_0, ...], [remove_0, ...] ]
-		// [era, n] => [ ... ]
-
-		// TODO: store reclaim_period.
-
-		// When we make a new commit, we make a journal of all blocks in the recent history and record
-		// all keys that were inserted and deleted. The journal is ordered by era; multiple commits can
-		// share the same era. This forms a data structure similar to a queue but whose items are tuples.
-		// By the time comes to remove a tuple from the queue (i.e. then the era passes from recent history
-		// into ancient history) then only one commit from the tuple is considered canonical. This commit
-		// is kept in the main backing database, whereas any others from the same era are reverted.
-		// 
-		// It is possible that a key, properly available in the backing database be deleted and re-inserted
-		// in the recent history queue, yet have both operations in commits that are eventually non-canonical.
-		// To avoid the original, and still required, key from being deleted, we maintain a reference count
-		// which includes an original key, if any.
-		// 
-		// The semantics of the `counter` are:
-		// insert key k:
-		//   counter already contains k: count += 1
-		//   counter doesn't contain k:
-		//     backing db contains k: count = 1
-		//     backing db doesn't contain k: insert into backing db, count = 0
-		// delete key k:
-		//   counter contains k (count is asserted to be non-zero): 
-		//     count > 1: counter -= 1
-		//     count == 1: remove counter
-		//     count == 0: remove key from backing db
-		//   counter doesn't contain k: remove key from backing db
-		//
-		// Practically, this means that for each commit block turning from recent to ancient we do the
-		// following:
-		// is_canonical:
-		//   inserts: Ignored (left alone in the backing database).
-		//   deletes: Enacted; however, recent history queue is checked for ongoing references. This is
-		//            reduced as a preference to deletion from the backing database.
-		// !is_canonical:
-		//   inserts: Reverted; however, recent history queue is checked for ongoing references. This is
-		//            reduced as a preference to deletion from the backing database.
-		//   deletes: Ignored (they were never inserted).
-		//
-
-		// record new commit's details.
-		trace!("commit: #{} ({}), end era: {:?}", now, id, end);		
-		let mut counters = self.counters.as_ref().unwrap().write().unwrap();
->>>>>>> 9780897f
 		let batch = DBTransaction::new();
 		{
-			let mut index = 0usize;
-			let mut last;
-
-			while try!(self.backing.get({
-				let mut r = RlpStream::new_list(3);
-				r.append(&now);
-				r.append(&index);
-				r.append(&&PADDING[..]);
-				last = r.drain();
-				&last
-			})).is_some() {
-				index += 1;
-			}
-
-			let drained = self.overlay.drain();
-			let removes: Vec<H256> = drained
-				.iter()
-				.filter_map(|(ref k, &(_, ref c))| if *c < 0 {Some(k.clone())} else {None}).cloned()
-				.collect();
-			let inserts: Vec<(H256, Bytes)> = drained
-				.into_iter()
-				.filter_map(|(k, (v, r))| if r > 0 { assert!(r == 1); Some((k, v)) } else { assert!(r >= -1); None })
-				.collect();
-
 			let mut r = RlpStream::new_list(3);
-<<<<<<< HEAD
 			let mut tx = self.transaction_overlay.drain();
 			let inserted_keys: Vec<_> = tx.iter().filter_map(|(k, &(_, c))| if c > 0 { Some(k.clone()) } else { None }).collect();
 			let removed_keys: Vec<_> = tx.iter().filter_map(|(k, &(_, c))| if c < 0 { Some(k.clone()) } else { None }).collect();
@@ -376,113 +213,77 @@
 				journal_overlay.backing_overlay.emplace(k, v);
 			}
 			r.append(&removed_keys);
-=======
-			r.append(id);
-
-			// Process the new inserts.
-			// We use the inserts for three things. For each:
-			// - we place into the backing DB or increment the counter if already in;
-			// - we note in the backing db that it was already in;
-			// - we write the key into our journal for this block;
-
-			r.begin_list(inserts.len());
-			inserts.iter().foreach(|&(k, _)| {r.append(&k);});
-			r.append(&removes);
-			Self::insert_keys(&inserts, &self.backing, &mut counters, &batch);
->>>>>>> 9780897f
-			try!(batch.put(&last, r.as_raw()));
+
+			let mut k = RlpStream::new_list(3);
+			let index = journal_overlay.journal.get(&now).map(|j| j.len()).unwrap_or(0);
+			k.append(&now);
+			k.append(&index);
+			k.append(&&PADDING[..]);
+			try!(batch.put(&k.drain(), r.as_raw()));
 			try!(batch.put(&LATEST_ERA_KEY, &encode(&now)));
-			journal_overlay.journal.push_back(JournalEntry { id: id.clone(), index: index, era: now, insertions: inserted_keys, deletions: removed_keys });
-		}
-
+			journal_overlay.journal.entry(now).or_insert_with(Vec::new).push(JournalEntry { id: id.clone(), insertions: inserted_keys, deletions: removed_keys });
+		}
+
+		let journal_overlay = journal_overlay.deref_mut();
 		// apply old commits' details
 		if let Some((end_era, canon_id)) = end {
-<<<<<<< HEAD
-			let mut canon_insertions: Vec<(H256, Bytes)> = Vec::new();
-			let mut canon_deletions: Vec<H256> = Vec::new();
-			let mut overlay_deletions: Vec<H256> = Vec::new();
-			while journal_overlay.journal.front().map_or(false, |e| e.era <= end_era) {
-				let mut journal = journal_overlay.journal.pop_front().unwrap();
-				//delete the record from the db
-=======
-			let mut index = 0usize;
-			let mut last;
-			while let Some(rlp_data) = try!(self.backing.get({
->>>>>>> 9780897f
-				let mut r = RlpStream::new_list(3);
-				r.append(&journal.era);
-				r.append(&journal.index);
-				r.append(&&PADDING[..]);
-<<<<<<< HEAD
-				try!(batch.delete(&r.drain()));
-				trace!("commit: Delete journal for time #{}.{}: {}, (canon was {}): +{} -{} entries", end_era, journal.index, journal.id, canon_id, journal.insertions.len(), journal.deletions.len());
-				{
-					if canon_id == journal.id {
-						for h in &journal.insertions {
-							match journal_overlay.backing_overlay.raw(&h) {
-								Some(&(ref d, rc)) if rc > 0 => canon_insertions.push((h.clone(), d.clone())), //TODO: optimizie this to avoid data copy
-								_ => ()
+			if let Some(ref mut records) = journal_overlay.journal.get_mut(&end_era) {
+				let mut canon_insertions: Vec<(H256, Bytes)> = Vec::new();
+				let mut canon_deletions: Vec<H256> = Vec::new();
+				let mut overlay_deletions: Vec<H256> = Vec::new();
+				let mut index = 0usize;
+				for mut journal in records.drain(..) {
+					//delete the record from the db
+					let mut r = RlpStream::new_list(3);
+					r.append(&end_era);
+					r.append(&index);
+					r.append(&&PADDING[..]);
+					try!(batch.delete(&r.drain()));
+					trace!("commit: Delete journal for time #{}.{}: {}, (canon was {}): +{} -{} entries", end_era, index, journal.id, canon_id, journal.insertions.len(), journal.deletions.len());
+					{
+						if canon_id == journal.id {
+							for h in &journal.insertions {
+								match journal_overlay.backing_overlay.raw(&h) {
+									Some(&(ref d, rc)) if rc > 0 => canon_insertions.push((h.clone(), d.clone())), //TODO: optimizie this to avoid data copy
+									_ => ()
+								}
 							}
+							canon_deletions = journal.deletions;
 						}
-						canon_deletions = journal.deletions;
+						overlay_deletions.append(&mut journal.insertions);
 					}
-					overlay_deletions.append(&mut journal.insertions);
+					index +=1;
 				}
-				if canon_id == journal.id {
+				// apply canon inserts first
+				for (k, v) in canon_insertions {
+					try!(batch.put(&k, &v));
 				}
+				// clean the overlay
+				for k in overlay_deletions {
+					journal_overlay.backing_overlay.kill(&k);
+				}
+				// apply removes
+				for k in canon_deletions {
+					if !journal_overlay.backing_overlay.exists(&k) {
+						try!(batch.delete(&k));
+					}
+				}
+				journal_overlay.backing_overlay.purge();
 			}
-			// apply canon inserts first
-			for (k, v) in canon_insertions {
-				try!(batch.put(&k, &v));
-			}
-			// clean the overlay
-			for k in overlay_deletions {
-				journal_overlay.backing_overlay.kill(&k);
-			}
-			// apply removes
-			for k in canon_deletions {
-				if !journal_overlay.backing_overlay.exists(&k) {
-					try!(batch.delete(&k));
-				}
-			}
-			journal_overlay.backing_overlay.purge();
+			journal_overlay.journal.remove(&end_era);
 		}
 		try!(self.backing.write(batch));
 		Ok(0 as u32)
-=======
-				last = r.drain();
-				&last
-			})) {
-				let rlp = Rlp::new(&rlp_data);
-				let inserts: Vec<H256> = rlp.val_at(1);
-				let deletes: Vec<H256> = rlp.val_at(2);
-				// Collect keys to be removed. These are removed keys for canonical block, inserted for non-canonical
-				Self::kill_keys(if canon_id == rlp.val_at(0) {deletes} else {inserts}, &mut counters, &batch);
-				try!(batch.delete(&last));
-				index += 1;
-			}
-			trace!("JournalDB: delete journal for time #{}.{}, (canon was {})", end_era, index, canon_id);
-		}
-
-		try!(self.backing.write(batch));
-//		trace!("JournalDB::commit() deleted {} nodes", deletes);
-		Ok(0)
->>>>>>> 9780897f
 	}
 
 	fn payload(&self, key: &H256) -> Option<Bytes> {
 		self.backing.get(&key.bytes()).expect("Low-level database error. Some issue with your hard disk?").map(|v| v.to_vec())
 	}
 
-<<<<<<< HEAD
 	fn read_overlay(db: &Database) -> JournalOverlay {
-		let mut journal = VecDeque::new();
+		let mut journal = HashMap::new();
 		let mut overlay = MemoryDB::new();
 		let mut count = 0;
-=======
-	fn read_counters(db: &Database) -> HashMap<H256, i32> {
-		let mut counters = HashMap::new();
->>>>>>> 9780897f
 		if let Some(val) = db.get(&LATEST_ERA_KEY).expect("Low-level database error.") {
 			let mut era = decode::<u64>(&val);
 			loop {
@@ -496,7 +297,6 @@
 				}).expect("Low-level database error.") {
 					trace!("read_counters: era={}, index={}", era, index);
 					let rlp = Rlp::new(&rlp_data);
-<<<<<<< HEAD
 					let id: H256 = rlp.val_at(0);
 					let insertions = rlp.at(1);
 					let deletions: Vec<H256> = rlp.val_at(2);
@@ -508,17 +308,11 @@
 						inserted_keys.push(k);
 						count += 1;
 					}
-					journal.push_front(JournalEntry {
+					journal.entry(era).or_insert_with(Vec::new).push(JournalEntry {
 						id: id,
-						index: index,
-						era: era,
 						insertions: inserted_keys,
 						deletions: deletions,
 					});
-=======
-					let inserts: Vec<H256> = rlp.val_at(1);
-					Self::replay_keys(&inserts, db, &mut counters);
->>>>>>> 9780897f
 					index += 1;
 				};
 				if index == 0 || era == 0 {
@@ -527,7 +321,6 @@
 				era -= 1;
 			}
 		}
-<<<<<<< HEAD
 		trace!("Recovered {} overlay entries, {} journal entries", count, journal.len());
 		JournalOverlay { backing_overlay: overlay, journal: journal }
 	}
@@ -541,17 +334,8 @@
 			mem += overlay.journal.heap_size_of_children();
 		}
 		mem
-=======
-		trace!("Recovered {} counters", counters.len());
-		counters
->>>>>>> 9780897f
-	}
-
-	/// Returns heap memory size used
-	pub fn mem_used(&self) -> usize {
-		self.overlay.mem_used() + match &self.counters { &Some(ref c) => c.read().unwrap().heap_size_of_children(), &None => 0 }
- 	}
- }
+	}
+}
 
 impl HashDB for JournalDB {
 	fn keys(&self) -> HashMap<H256, i32> { 
@@ -780,8 +564,6 @@
 			let mut jdb = JournalDB::new(dir.to_str().unwrap());
 			assert!(jdb.exists(&foo));
 			assert!(jdb.exists(&bar));
-<<<<<<< HEAD
-=======
 			jdb.commit(2, &b"2".sha3(), Some((1, b"1".sha3()))).unwrap();
 			assert!(!jdb.exists(&foo));
 		}
@@ -803,7 +585,6 @@
 			// foo is ancient history.
 
 			jdb.insert(b"foo");
->>>>>>> 9780897f
 			jdb.commit(2, &b"2".sha3(), Some((1, b"1".sha3()))).unwrap();
 			foo
 		};
@@ -819,35 +600,7 @@
 			assert!(!jdb.exists(&foo));
 		}
 	}
-<<<<<<< HEAD
-
-	#[test]
-	fn reopen_remove() {
-		let mut dir = ::std::env::temp_dir();
-		dir.push(H32::random().hex());
-		let bar = H256::random();
-
-		let foo = {
-			let mut jdb = JournalDB::new(dir.to_str().unwrap());
-			// history is 1
-			let foo = jdb.insert(b"foo");
-			jdb.commit(0, &b"0".sha3(), None).unwrap();
-			jdb.insert(b"foo");
-			jdb.commit(1, &b"1".sha3(), None).unwrap();
-			foo
-		};
-
-		{
-			let mut jdb = JournalDB::new(dir.to_str().unwrap());
-			jdb.remove(&foo);
-			jdb.commit(2, &b"2".sha3(), Some((1, b"1".sha3()))).unwrap();
-			assert!(jdb.exists(&foo));
-			jdb.commit(3, &b"3".sha3(), Some((2, b"2".sha3()))).unwrap();
-			assert!(!jdb.exists(&foo));
-		}
-	}
-=======
->>>>>>> 9780897f
+
 	#[test]
 	fn reopen_fork() {
 		let mut dir = ::std::env::temp_dir();
