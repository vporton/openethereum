[package]
description = "Ethcore jsonrpc"
name = "ethcore-rpc"
version = "1.5.0"
license = "GPL-3.0"
authors = ["Ethcore <admin@ethcore.io"]
build = "build.rs"

[lib]

[dependencies]
log = "0.3"
serde = "0.8"
serde_json = "0.8"
jsonrpc-core = { git = "https://github.com/ethcore/jsonrpc.git" }
jsonrpc-http-server = { git = "https://github.com/ethcore/jsonrpc.git" }
jsonrpc-ipc-server = { git = "https://github.com/ethcore/jsonrpc.git" }
ethcore-io = { path = "../util/io" }
ethcore-util = { path = "../util" }
ethcore = { path = "../ethcore" }
ethcrypto = { path = "../ethcrypto" }
ethkey = { path = "../ethkey" }
ethstore = { path = "../ethstore" }
ethash = { path = "../ethash" }
ethsync = { path = "../sync" }
ethjson = { path = "../json" }
ethcore-devtools = { path = "../devtools" }
rlp = { path = "../util/rlp" }
fetch = { path = "../util/fetch" }
rustc-serialize = "0.3"
transient-hashmap = "0.1"
serde_macros = { version = "0.8.0", optional = true }
<<<<<<< HEAD
clippy = { version = "0.0.96", optional = true}
=======
clippy = { version = "0.0.103", optional = true}
json-ipc-server = { git = "https://github.com/ethcore/json-ipc-server.git" }
>>>>>>> 21a76c22
ethcore-ipc = { path = "../ipc/rpc" }
time = "0.1"

[build-dependencies]
serde_codegen = { version = "0.8.0", optional = true }

[features]
default = ["serde_codegen"]
nightly = ["serde_macros"]
dev = ["clippy", "ethcore/dev", "ethcore-util/dev", "ethsync/dev"]<|MERGE_RESOLUTION|>--- conflicted
+++ resolved
@@ -30,12 +30,7 @@
 rustc-serialize = "0.3"
 transient-hashmap = "0.1"
 serde_macros = { version = "0.8.0", optional = true }
-<<<<<<< HEAD
-clippy = { version = "0.0.96", optional = true}
-=======
 clippy = { version = "0.0.103", optional = true}
-json-ipc-server = { git = "https://github.com/ethcore/json-ipc-server.git" }
->>>>>>> 21a76c22
 ethcore-ipc = { path = "../ipc/rpc" }
 time = "0.1"
 
