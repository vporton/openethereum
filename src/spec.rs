use std::io::Read;
use std::collections::HashMap;
use std::cell::*;
use std::str::FromStr;
use rustc_serialize::base64::FromBase64;
use rustc_serialize::json::Json;
use rustc_serialize::hex::FromHex;
use flate2::read::GzDecoder;
use util::uint::*;
use util::hash::*;
use util::bytes::*;
use util::triehash::*;
use util::error::*;
use util::rlp::*;
use util::sha3::*;
use account::*;
use engine::Engine;
use builtin::Builtin;
use null_engine::NullEngine;
use ethash::Ethash;
use denominations::*;
use header::*;

/// Converts file from base64 gzipped bytes to json
pub fn gzip64res_to_json(source: &[u8]) -> Json {
	// there is probably no need to store genesis in based64 gzip,
	// but that's what go does, and it was easy to load it this way
	let data = source.from_base64().expect("Genesis block is malformed!");
	let data_ref: &[u8] = &data;
	let mut decoder = GzDecoder::new(data_ref).expect("Gzip is invalid");
	let mut s: String = "".to_string();
	decoder.read_to_string(&mut s).expect("Gzip is invalid");
	Json::from_str(&s).expect("Json is invalid")
}

/// Convert JSON value to equivlaent RLP representation.
// TODO: handle container types.
fn json_to_rlp(json: &Json) -> Bytes {
	match json {
		&Json::Boolean(o) => encode(&(if o {1u64} else {0})),
		&Json::I64(o) => encode(&(o as u64)),
		&Json::U64(o) => encode(&o),
		&Json::String(ref s) if s.len() >= 2 && &s[0..2] == "0x" && U256::from_str(&s[2..]).is_ok() => {
			encode(&U256::from_str(&s[2..]).unwrap())
		},
		&Json::String(ref s) => {
			encode(s)
		},
		_ => panic!()
	}
}

/// Convert JSON to a string->RLP map.
fn json_to_rlp_map(json: &Json) -> HashMap<String, Bytes> {
	json.as_object().unwrap().iter().map(|(k, v)| (k, json_to_rlp(v))).fold(HashMap::new(), |mut acc, kv| {
		acc.insert(kv.0.clone(), kv.1);
		acc
	})
}

/// Parameters for a block chain; includes both those intrinsic to the design of the
/// chain and those to be interpreted by the active chain engine.
#[derive(Debug)]
pub struct Spec {
	// What engine are we using for this?
	pub engine_name: String,

	// Parameters concerning operation of the specific engine we're using.
	// Name -> RLP-encoded value
	pub engine_params: HashMap<String, Bytes>,

	// Builtin-contracts are here for now but would like to abstract into Engine API eventually.
	pub builtins: HashMap<Address, Builtin>,

	// Genesis params.
	pub parent_hash: H256,
	pub author: Address,
	pub difficulty: U256,
	pub gas_limit: U256,
	pub gas_used: U256,
	pub timestamp: U256,
	pub extra_data: Bytes,
	pub genesis_state: HashMap<Address, Account>,
	pub seal_fields: usize,
	pub seal_rlp: Bytes,

	// May be prepopulated if we know this in advance.
	state_root_memo: RefCell<Option<H256>>,
}

impl Spec {
	/// Convert this object into a boxed Engine of the right underlying type.
	// TODO avoid this hard-coded nastiness - use dynamic-linked plugin framework instead.
	pub fn to_engine(self) -> Result<Box<Engine>, EthcoreError> {
		match self.engine_name.as_ref() {
			"NullEngine" => Ok(NullEngine::new_boxed(self)),
			"Ethash" => Ok(Ethash::new_boxed(self)),
			_ => Err(EthcoreError::UnknownName)
		}
	}

	/// Return the state root for the genesis state, memoising accordingly.
	pub fn state_root(&self) -> Ref<H256> {
		if self.state_root_memo.borrow().is_none() {
			*self.state_root_memo.borrow_mut() = Some(sec_trie_root(self.genesis_state.iter().map(|(k, v)| (k.to_vec(), v.rlp())).collect()));
		}
		Ref::map(self.state_root_memo.borrow(), |x|x.as_ref().unwrap())
	}

	fn genesis_header(&self) -> Header {
		Header {
			parent_hash: self.parent_hash.clone(),
			timestamp: self.timestamp.clone(),
			number: U256::from(0u8),
			author: self.author.clone(),
			transactions_root: SHA3_NULL_RLP.clone(),
			uncles_hash: RlpStream::new_list(0).out().sha3(),
			extra_data: self.extra_data.clone(),
			state_root: self.state_root().clone(),
			receipts_root: SHA3_NULL_RLP.clone(),
			log_bloom: H2048::new().clone(),
			gas_used: self.gas_used.clone(),
			gas_limit: self.gas_limit.clone(),
			difficulty: self.difficulty.clone(),
			seal: {
				let seal = {
					let mut s = RlpStream::new_list(self.seal_fields);
					s.append_raw(&self.seal_rlp, self.seal_fields);
					s.out()
				};
				let r = Rlp::new(&seal);
				(0..self.seal_fields).map(|i| r.at(i).as_raw().to_vec()).collect()
			},
<<<<<<< HEAD
			hash: RefCell::new(None)
		};
=======
		}
	}

	/// Compose the genesis block for this chain.
	pub fn genesis_block(&self) -> Bytes {
		let empty_list = RlpStream::new_list(0).out();
		let header = self.genesis_header();
>>>>>>> ca6a2092
		let mut ret = RlpStream::new_list(3);
		ret.append(&header);
		ret.append_raw(&empty_list, 1);
		ret.append_raw(&empty_list, 1);
		ret.out()
	}

	/// Loads a chain-specification from a json data structure
	pub fn from_json(json: Json) -> Spec {
		// once we commit ourselves to some json parsing library (serde?)
		// move it to proper data structure
		let mut state = HashMap::new();
		let mut builtins = HashMap::new();

		if let Some(&Json::Object(ref accounts)) = json.find("accounts") {
			for (address, acc) in accounts.iter() {
				let addr = Address::from_str(address).unwrap();
				if let Some(ref builtin_json) = acc.find("builtin") {
					if let Some(builtin) = Builtin::from_json(builtin_json) {
						builtins.insert(addr.clone(), builtin);
					}
				}
				let balance = acc.find("balance").and_then(|x| match x { &Json::String(ref b) => U256::from_dec_str(b).ok(), _ => None });
				let nonce = acc.find("nonce").and_then(|x| match x { &Json::String(ref b) => U256::from_dec_str(b).ok(), _ => None });
//				let balance = if let Some(&Json::String(ref b)) = acc.find("balance") {U256::from_dec_str(b).unwrap_or(U256::from(0))} else {U256::from(0)};
//				let nonce = if let Some(&Json::String(ref n)) = acc.find("nonce") {U256::from_dec_str(n).unwrap_or(U256::from(0))} else {U256::from(0)};
				// TODO: handle code & data if they exist.
				if balance.is_some() || nonce.is_some() {
					state.insert(addr, Account::new_basic(balance.unwrap_or(U256::from(0)), nonce.unwrap_or(U256::from(0))));
				}
			}
		}

		let genesis = &json["genesis"];//.as_object().expect("No genesis object in JSON");

		let (seal_fields, seal_rlp) = {
			if genesis.find("mixHash").is_some() && genesis.find("nonce").is_some() {
				let mut s = RlpStream::new();
				s.append(&H256::from_str(&genesis["mixHash"].as_string().expect("mixHash not a string.")[2..]).expect("Invalid mixHash string value"));
				s.append(&H64::from_str(&genesis["nonce"].as_string().expect("nonce not a string.")[2..]).expect("Invalid nonce string value"));
				(2, s.out())
			} else {
				// backup algo that will work with sealFields/sealRlp (and without).
				(
					usize::from_str(&genesis["sealFields"].as_string().unwrap_or("0x")[2..]).expect("Invalid sealFields integer data"),
					genesis["sealRlp"].as_string().unwrap_or("0x")[2..].from_hex().expect("Invalid sealRlp hex data")
				)
			}
		};

		
		Spec {
			engine_name: json["engineName"].as_string().unwrap().to_string(),
			engine_params: json_to_rlp_map(&json["params"]),
			builtins: builtins,
			parent_hash: H256::from_str(&genesis["parentHash"].as_string().unwrap()[2..]).unwrap(),
			author: Address::from_str(&genesis["author"].as_string().unwrap()[2..]).unwrap(),
			difficulty: U256::from_str(&genesis["difficulty"].as_string().unwrap()[2..]).unwrap(),
			gas_limit: U256::from_str(&genesis["gasLimit"].as_string().unwrap()[2..]).unwrap(),
			gas_used: U256::from(0u8),
			timestamp: U256::from_str(&genesis["timestamp"].as_string().unwrap()[2..]).unwrap(),
			extra_data: genesis["extraData"].as_string().unwrap()[2..].from_hex().unwrap(),
			genesis_state: state,
			seal_fields: seal_fields,
			seal_rlp: seal_rlp,
			state_root_memo: RefCell::new(genesis.find("stateRoot").and_then(|_| genesis["stateRoot"].as_string()).map(|s| H256::from_str(&s[2..]).unwrap())),
		}
	}

	/// Returns the builtins map for the standard network of Ethereum Olympic, Frontier and Homestead.
	fn standard_builtins() -> HashMap<Address, Builtin> {
		let mut ret = HashMap::new();
		ret.insert(Address::from_str("0000000000000000000000000000000000000001").unwrap(), Builtin::from_named_linear("ecrecover", 3000, 0).unwrap());
		ret.insert(Address::from_str("0000000000000000000000000000000000000002").unwrap(), Builtin::from_named_linear("sha256", 60, 12).unwrap());
		ret.insert(Address::from_str("0000000000000000000000000000000000000003").unwrap(), Builtin::from_named_linear("ripemd160", 600, 120).unwrap());
		ret.insert(Address::from_str("0000000000000000000000000000000000000004").unwrap(), Builtin::from_named_linear("identity", 15, 3).unwrap());
		ret
	}

	/// Creates the Olympic network chain spec.
	pub fn new_like_olympic() -> Spec {
		Spec {
			engine_name: "Ethash".to_string(),
			engine_params: vec![
				("block_reward", encode(&(finney() * U256::from(1500u64)))),
				("maximum_extra_data_size", encode(&U256::from(1024u64))),
				("account_start_nonce", encode(&U256::from(0u64))),
				("gas_limit_bounds_divisor", encode(&1024u64)),
				("minimum_difficulty", encode(&131_072u64)),
				("difficulty_bound_divisor", encode(&2048u64)),
				("duration_limit", encode(&8u64)),
				("min_gas_limit", encode(&125_000u64)),
				("gas_floor_target", encode(&3_141_592u64)),
			].into_iter().fold(HashMap::new(), | mut acc, vec | {
				acc.insert(vec.0.to_string(), vec.1);
				acc
			}),
			builtins: Self::standard_builtins(),
			parent_hash: H256::new(),
			author: Address::new(),
			difficulty: U256::from(131_072u64),
			gas_limit: U256::from(0u64),
			gas_used: U256::from(0u64),
			timestamp: U256::from(0u64),
			extra_data: vec![],
			genesis_state: vec![				// TODO: make correct
				(Address::new(), Account::new_basic(U256::from(1) << 200, U256::from(0)))
			].into_iter().fold(HashMap::new(), | mut acc, vec | {
				acc.insert(vec.0, vec.1);
				acc
			}),
			seal_fields: 2,
			seal_rlp: { let mut r = RlpStream::new_list(2); r.append(&H256::new()); r.append(&0x2au64); r.out() },	// TODO: make correct
			state_root_memo: RefCell::new(None),
		}
	}

	/// Creates the Frontier network chain spec, except for the genesis state, which is blank.
	pub fn new_like_frontier() -> Spec {
		Spec {
			engine_name: "Ethash".to_string(),
			engine_params: vec![
				("block_reward", encode(&(ether() * U256::from(5u64)))),
				("maximum_extra_data_size", encode(&U256::from(32u64))),
				("account_start_nonce", encode(&U256::from(0u64))),
				("gas_limit_bounds_divisor", encode(&1024u64)),
				("minimum_difficulty", encode(&131_072u64)),
				("difficulty_bound_divisor", encode(&2048u64)),
				("duration_limit", encode(&13u64)),
				("min_gas_limit", encode(&5000u64)),
				("gas_floor_target", encode(&3_141_592u64)),
			].into_iter().fold(HashMap::new(), | mut acc, vec | {
				acc.insert(vec.0.to_string(), vec.1);
				acc
			}),
			builtins: Self::standard_builtins(),
			parent_hash: H256::new(),
			author: Address::new(),
			difficulty: U256::from(131_072u64),
			gas_limit: U256::from(0u64),
			gas_used: U256::from(0u64),
			timestamp: U256::from(0u64),
			extra_data: vec![],
			genesis_state: vec![				// TODO: make correct
				(Address::new(), Account::new_basic(U256::from(1) << 200, U256::from(0)))
			].into_iter().fold(HashMap::new(), | mut acc, vec | {
				acc.insert(vec.0, vec.1);
				acc
			}),
			seal_fields: 2,
			seal_rlp: { let mut r = RlpStream::new_list(2); r.append(&H256::new()); r.append(&0x42u64); r.out() },
			state_root_memo: RefCell::new(None),
		}
	}

	/// Creates the actual Morden network chain spec.
	pub fn new_morden_manual() -> Spec {
		Spec {
			engine_name: "Ethash".to_string(),
			engine_params: vec![
				("block_reward", encode(&(ether() * U256::from(5u64)))),
				("maximum_extra_data_size", encode(&U256::from(32u64))),
				("account_start_nonce", encode(&(U256::from(1u64) << 20))),
				("gas_limit_bounds_divisor", encode(&1024u64)),
				("minimum_difficulty", encode(&131_072u64)),
				("difficulty_bound_divisor", encode(&2048u64)),
				("duration_limit", encode(&13u64)),
				("min_gas_limit", encode(&5000u64)),
				("gas_floor_target", encode(&3_141_592u64)),
			].into_iter().fold(HashMap::new(), | mut acc, vec | {
				acc.insert(vec.0.to_string(), vec.1);
				acc
			}),
			builtins: Self::standard_builtins(),
			parent_hash: H256::new(),
			author: Address::new(),
			difficulty: U256::from(0x20000u64),
			gas_limit: U256::from(0x2fefd8u64),
			gas_used: U256::from(0u64),
			timestamp: U256::from(0u64),
			extra_data: vec![],
			genesis_state: {
				let n = U256::from(1) << 20;
				vec![
					(Address::from_str("0000000000000000000000000000000000000001").unwrap(), Account::new_basic(U256::from(1), n)),
					(Address::from_str("0000000000000000000000000000000000000002").unwrap(), Account::new_basic(U256::from(1), n)),
					(Address::from_str("0000000000000000000000000000000000000003").unwrap(), Account::new_basic(U256::from(1), n)),
					(Address::from_str("0000000000000000000000000000000000000004").unwrap(), Account::new_basic(U256::from(1), n)),
					(Address::from_str("102e61f5d8f9bc71d0ad4a084df4e65e05ce0e1c").unwrap(), Account::new_basic(U256::from(1) << 200, n))
				]}.into_iter().fold(HashMap::new(), | mut acc, vec | {
					acc.insert(vec.0, vec.1);
					acc
				}),
			seal_fields: 2,
			seal_rlp: {
				let mut r = RlpStream::new();
				r.append(&H256::from_str("00000000000000000000000000000000000000647572616c65787365646c6578").unwrap());
				r.append(&FromHex::from_hex("00006d6f7264656e").unwrap());
				r.out()
			},
			state_root_memo: RefCell::new(None),
		}
	}

	/// Create a new Spec from a JSON UTF-8 data resource `data`.
	pub fn from_json_utf8(data: &[u8]) -> Spec {
		Self::from_json_str(::std::str::from_utf8(data).unwrap())
	}

	/// Create a new Spec from a JSON string.
	pub fn from_json_str(s: &str) -> Spec {
		let json = Json::from_str(s).expect("Json is invalid");
		Self::from_json(json)
	}

	/// Create a new Morden chain spec.
	pub fn new_morden() -> Spec { Self::from_json_utf8(include_bytes!("../res/morden.json")) }

	/// Create a new Frontier chain spec.
	pub fn new_frontier() -> Spec { Self::from_json_utf8(include_bytes!("../res/frontier.json")) }
}

#[cfg(test)]
mod tests {
	use std::str::FromStr;
	use util::hash::*;
	use util::sha3::*;
	use rustc_serialize::json::Json;
	use views::*;
	use super::*;

	#[test]
	fn morden_manual() {
		let morden = Spec::new_morden_manual();

		assert_eq!(*morden.state_root(), H256::from_str("f3f4696bbf3b3b07775128eb7a3763279a394e382130f27c21e70233e04946a9").unwrap());
		let genesis = morden.genesis_block();
		assert_eq!(BlockView::new(&genesis).header_view().sha3(), H256::from_str("0cd786a2425d16f152c658316c423e6ce1181e15c3295826d7c9904cba9ce303").unwrap());
	}

	#[test]
	fn morden() {
		let morden = Spec::new_morden();

		assert_eq!(*morden.state_root(), H256::from_str("f3f4696bbf3b3b07775128eb7a3763279a394e382130f27c21e70233e04946a9").unwrap());
		let genesis = morden.genesis_block();
		assert_eq!(BlockView::new(&genesis).header_view().sha3(), H256::from_str("0cd786a2425d16f152c658316c423e6ce1181e15c3295826d7c9904cba9ce303").unwrap());
	}

	#[test]
	fn frontier() {
		let frontier = Spec::new_frontier();

		assert_eq!(*frontier.state_root(), H256::from_str("d7f8974fb5ac78d9ac099b9ad5018bedc2ce0a72dad1827a1709da30580f0544").unwrap());
		let genesis = frontier.genesis_block();
		assert_eq!(BlockView::new(&genesis).header_view().sha3(), H256::from_str("d4e56740f876aef8c010b86a40d5f56745a118d0906a34e69aec8c0db1cb8fa3").unwrap());

		let engine = frontier.to_engine();
	}
}<|MERGE_RESOLUTION|>--- conflicted
+++ resolved
@@ -131,10 +131,7 @@
 				let r = Rlp::new(&seal);
 				(0..self.seal_fields).map(|i| r.at(i).as_raw().to_vec()).collect()
 			},
-<<<<<<< HEAD
 			hash: RefCell::new(None)
-		};
-=======
 		}
 	}
 
@@ -142,7 +139,6 @@
 	pub fn genesis_block(&self) -> Bytes {
 		let empty_list = RlpStream::new_list(0).out();
 		let header = self.genesis_header();
->>>>>>> ca6a2092
 		let mut ret = RlpStream::new_list(3);
 		ret.append(&header);
 		ret.append_raw(&empty_list, 1);
