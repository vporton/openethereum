--- conflicted
+++ resolved
@@ -43,17 +43,8 @@
     label: PropTypes.string,
     hint: PropTypes.string,
     min: PropTypes.number,
-<<<<<<< HEAD
-    max: PropTypes.number
-  };
-
-  static defaultProps = {
-    min: null,
-    max: null
-=======
     max: PropTypes.number,
     isEth: PropTypes.bool
->>>>>>> 2d6656fc
   };
 
   static defaultProps = {
@@ -184,10 +175,6 @@
     return this.renderDefault();
   }
 
-<<<<<<< HEAD
-  renderNumber () {
-    const { label, value, error, param, hint, min, max } = this.props;
-=======
   renderEth () {
     const { ethValue } = this.state;
 
@@ -217,21 +204,14 @@
     const realValue = value && typeof value.toNumber === 'function'
       ? value.toNumber()
       : value;
->>>>>>> 2d6656fc
 
     return (
       <Input
         label={ label }
         hint={ hint }
-<<<<<<< HEAD
-        value={ value }
-        error={ error }
-        onChange={ this.onChange }
-=======
         value={ realValue }
         error={ error }
         onChange={ onChange }
->>>>>>> 2d6656fc
         type='number'
         min={ min !== null ? min : (param.signed ? null : 0) }
         max={ max !== null ? max : null }
