--- conflicted
+++ resolved
@@ -65,12 +65,8 @@
 			VmError::OutOfStack { .. } => Error::OutOfStack,
 			VmError::SubStackUnderflow { .. } => Error::SubStackUnderflow,
 			VmError::OutOfSubStack { .. } => Error::OutOfSubStack,
-<<<<<<< HEAD
-			VmError::InvalidSubEntry { .. } => Error::InvalidSubEntry,			VmError::BuiltIn { .. } => Error::BuiltIn,
-=======
 			VmError::InvalidSubEntry { .. } => Error::InvalidSubEntry,
 			VmError::BuiltIn { .. } => Error::BuiltIn,
->>>>>>> 635ab0da
 			VmError::Wasm { .. } => Error::Wasm,
 			VmError::Internal(_) => Error::Internal,
 			VmError::MutableCallInStaticContext => Error::MutableCallInStaticContext,
@@ -96,15 +92,10 @@
 			StackUnderflow => "Stack underflow",
 			OutOfStack => "Out of stack",
 			SubStackUnderflow => "Subroutine stack underflow",
-<<<<<<< HEAD
-			OutOfSubStack => "Subroutine stack overflow",			BuiltIn => "Built-in failed",
-			InvalidSubEntry => "Invalid subroutine entry",			Wasm => "Wasm runtime error",
-=======
 			OutOfSubStack => "Subroutine stack overflow",
 			BuiltIn => "Built-in failed",
 			InvalidSubEntry => "Invalid subroutine entry",
 			Wasm => "Wasm runtime error",
->>>>>>> 635ab0da
 			Internal => "Internal error",
 			MutableCallInStaticContext => "Mutable Call In Static Context",
 			OutOfBounds => "Out of bounds",
