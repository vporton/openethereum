--- conflicted
+++ resolved
@@ -44,15 +44,16 @@
 	}
 }
 
-fn new_tx(secret: &H256, nonce: U256) -> SignedTransaction {
-	Transaction {
+fn new_tx(secret: &H256, nonce: U256) -> PendingTransaction {
+	let signed = Transaction {
 		nonce: nonce.into(),
 		gas_price: 0.into(),
 		gas: 21000.into(),
 		action: Action::Call(Address::default()),
 		value: 0.into(),
 		data: Vec::new(),
-	}.sign(secret, None)
+	}.sign(secret, None);
+	PendingTransaction::new(signed, None)
 }
 
 #[test]
@@ -69,24 +70,6 @@
 	};
 	let mut net = TestNet::with_spec(2, SyncConfig::default(), spec_factory);
 	let mut net = &mut *net;
-<<<<<<< HEAD
-	// Push transaction to both clients. Only one of them gets lucky to mine a block.
-	net.peer(0).chain.miner().set_author(s1.address());
-	net.peer(0).chain.engine().set_signer(s1.address(), "".to_owned());
-	net.peer(1).chain.miner().set_author(s2.address());
-	net.peer(1).chain.engine().set_signer(s2.address(), "".to_owned());
-	let tx1 = Transaction {
-		nonce: 0.into(),
-		gas_price: 0.into(),
-		gas: 21000.into(),
-		action: Action::Call(Address::default()),
-		value: 0.into(),
-		data: Vec::new(),
-	}.sign(s1.secret(), None);
-	// exhange statuses
-	net.sync_steps(5);
-	net.peer(0).chain.miner().import_own_transaction(&net.peer(0).chain, PendingTransaction::new(tx1, None)).unwrap();
-=======
 	let io_handler0: Arc<IoHandler<ClientIoMessage>> = Arc::new(TestIoHandler { client: net.peer(0).chain.clone() });
 	let io_handler1: Arc<IoHandler<ClientIoMessage>> = Arc::new(TestIoHandler { client: net.peer(1).chain.clone() });
 	// Push transaction to both clients. Only one of them gets lucky to produce a block.
@@ -101,26 +84,13 @@
 	// Trigger block proposal
 	net.peer(0).chain.miner().import_own_transaction(&*net.peer(0).chain, new_tx(s0.secret(), 0.into())).unwrap();
 	// Sync a block
->>>>>>> 5939575c
 	net.sync();
 	assert_eq!(net.peer(0).chain.chain_info().best_block_number, 1);
 	assert_eq!(net.peer(1).chain.chain_info().best_block_number, 1);
 
-<<<<<<< HEAD
-	let tx2 = Transaction {
-		nonce: 0.into(),
-		gas_price: 0.into(),
-		gas: 21000.into(),
-		action: Action::Call(Address::default()),
-		value: 0.into(),
-		data: Vec::new(),
-	}.sign(s2.secret(), None);
-	net.peer(1).chain.miner().import_own_transaction(&net.peer(1).chain, PendingTransaction::new(tx2, None)).unwrap();
-=======
 	net.peer(1).chain.miner().import_own_transaction(&*net.peer(1).chain, new_tx(s1.secret(), 0.into())).unwrap();
 	// Move to next proposer step
 	net.peer(0).chain.engine().step();
->>>>>>> 5939575c
 	net.peer(1).chain.engine().step();
 	net.sync();
 	assert_eq!(net.peer(0).chain.chain_info().best_block_number, 2);
